import os
import logging
from typing import Dict, List, Optional
import pytesseract
from PIL import Image, ImageEnhance, ImageFilter
from pdf2image import convert_from_path
from pathlib import Path
import datetime
import cv2
import random
import numpy as np

# Configure logging
logging.basicConfig(level=logging.INFO)
logger = logging.getLogger(__name__)

# Define the Poppler path
POPPLER_PATH = os.path.join(os.path.dirname(os.path.dirname(__file__)), "poppler", "poppler-23.08.0", "Library", "bin")

class PDFTextParser:
    """
    A focused PDF text parser that extracts text using OCR for scanned documents
    and saves results to the test-parsed/ directory with original filenames.
    Enhanced with advanced image preprocessing for poor quality handwritten documents.
    """
    
    def __init__(self):
        """Initialize the PDF Text Parser."""
        # Check if Poppler binaries are available
        poppler_exe = os.path.join(POPPLER_PATH, "pdftoppm.exe")
        if not os.path.exists(poppler_exe):
            logger.error(f"Poppler not found at {POPPLER_PATH}")
            logger.error("Please ensure Poppler is installed in the poppler/ directory")
            raise RuntimeError("Poppler binaries are required for PDF processing")
            
        # Ensure tesseract is available
        try:
            pytesseract.get_tesseract_version()
            logger.info("Tesseract OCR is available")
        except Exception as e:
            logger.error(f"Tesseract OCR not available: {e}")
            logger.error("Please install Tesseract OCR to process scanned PDF documents")
            raise RuntimeError("Tesseract OCR is required for processing scanned documents")
    
    def preprocess_image_for_ocr(self, image):
        """
        Apply advanced image preprocessing to improve OCR accuracy on poor quality handwritten documents.
        
        Args:
            image: PIL Image object
            
        Returns:
            PIL Image: Preprocessed image optimized for OCR
        """
        try:
            # Convert PIL Image to OpenCV format
            image_cv = cv2.cvtColor(np.array(image), cv2.COLOR_RGB2BGR)
            
            # Convert to grayscale
            gray = cv2.cvtColor(image_cv, cv2.COLOR_BGR2GRAY)
            
            # Apply Gaussian blur to reduce noise
            blurred = cv2.GaussianBlur(gray, (5, 5), 0)
            
            # Apply adaptive thresholding for better binarization
            # This works better than simple thresholding for uneven lighting
            thresh = cv2.adaptiveThreshold(
                blurred, 255, cv2.ADAPTIVE_THRESH_GAUSSIAN_C, cv2.THRESH_BINARY, 11, 2
            )
            
            # Morphological operations to clean up the image
            # Remove small noise
            kernel = np.ones((1, 1), np.uint8)
            opening = cv2.morphologyEx(thresh, cv2.MORPH_OPEN, kernel, iterations=1)
            
            # Close small gaps in characters
            kernel = np.ones((2, 2), np.uint8)
            closing = cv2.morphologyEx(opening, cv2.MORPH_CLOSE, kernel, iterations=1)
            
            # Dilation to make text slightly thicker (helpful for thin handwriting)
            kernel = np.ones((1, 1), np.uint8)
            dilated = cv2.dilate(closing, kernel, iterations=1)
            
            # Apply median filter to reduce remaining noise
            filtered = cv2.medianBlur(dilated, 3)
            
            # Optional: Sharpen the image
            kernel_sharpen = np.array([[-1,-1,-1],
                                      [-1, 9,-1],
                                      [-1,-1,-1]])
            sharpened = cv2.filter2D(filtered, -1, kernel_sharpen)
            
            # Convert back to PIL Image
            processed_image = Image.fromarray(sharpened)
            
            # Enhance contrast and brightness using PIL
            enhancer = ImageEnhance.Contrast(processed_image)
            processed_image = enhancer.enhance(1.5)  # Increase contrast
            
            enhancer = ImageEnhance.Brightness(processed_image)
            processed_image = enhancer.enhance(1.1)  # Slightly increase brightness
            
            # Resize image for better OCR (tesseract works better on larger images)
            width, height = processed_image.size
            if width < 300 or height < 300:
                scale_factor = max(300/width, 300/height)
                new_width = int(width * scale_factor)
                new_height = int(height * scale_factor)
                processed_image = processed_image.resize((new_width, new_height), Image.Resampling.LANCZOS)
            
            return processed_image
            
        except Exception as e:
            logger.warning(f"Image preprocessing failed, using original image: {e}")
            return image
    
    def extract_text_with_ocr_config(self, processed_image):
        """
        Extract text using a single OCR configuration.
        
        Args:
            processed_image: PIL Image object (preprocessed)
            
        Returns:
            str: OCR result
        """
        # Use single OCR configuration
        custom_config = r'--oem 3 --psm 6 -c tessedit_char_whitelist=0123456789ABCDEFGHIJKLMNOPQRSTUVWXYZabcdefghijklmnopqrstuvwxyz.,:-_/()[]@%+&'
        
        try:
            text = pytesseract.image_to_string(
                processed_image, 
                config=custom_config,
                lang='eng'
            )
            return text
        except Exception as e:
            logger.error(f"OCR extraction failed: {e}")
            return ""
    
    def extract_text_ocr(self, pdf_path: str, output_dir: Optional[str] = None, filename_base: Optional[str] = None) -> str:
        """
        Extract text using OCR with advanced preprocessing (optimized for scanned PDFs with poor quality).
        
        Args:
            pdf_path (str): Path to the PDF file
            output_dir (str): Directory to save processed images (optional)
            filename_base (str): Base filename for saving processed images (optional)
            
        Returns:
            str: Extracted text from OCR
        """
        try:
            logger.info(f"Converting PDF to images for OCR: {pdf_path}")
            
            # Convert PDF to images with higher DPI for better OCR accuracy
            images = convert_from_path(
                pdf_path, 
                dpi=300,  # Higher DPI for better quality
                fmt='PNG',  # PNG format for better quality
                poppler_path=POPPLER_PATH  # Specify Poppler binaries path
            )
            
            text = ""
            total_pages = len(images)
            
            logger.info(f"Processing {total_pages} pages with enhanced OCR preprocessing...")
            
            for i, image in enumerate(images):
                logger.info(f"Processing page {i+1}/{total_pages}")
                
                # Apply advanced image preprocessing
                processed_image = self.preprocess_image_for_ocr(image)

                # Save the processed image if output directory and filename are provided
                if output_dir and filename_base:
                    try:
                        os.makedirs(output_dir, exist_ok=True)
                        if total_pages == 1:
                            # Single page PDF - save without page number
                            processed_image_path = os.path.join(output_dir, f"{filename_base}_processed.png")
                            original_image_path = os.path.join(output_dir, f"{filename_base}_original.png")
                        else:
                            # Multi-page PDF - include page number
                            processed_image_path = os.path.join(output_dir, f"{filename_base}_processed_page_{i+1}.png")
                            original_image_path = os.path.join(output_dir, f"{filename_base}_original_page_{i+1}.png")
                        
                        # Save both original and processed images for comparison
                        image.save(original_image_path, "PNG")
                        processed_image.save(processed_image_path, "PNG")
                        logger.info(f"Saved original image to: {original_image_path}")
                        logger.info(f"Saved processed image to: {processed_image_path}")
                    except Exception as e:
                        logger.warning(f"Failed to save processed images for page {i+1}: {e}")

                # Extract text using OCR configuration
                page_text = self.extract_text_with_ocr_config(processed_image)
                
                # Post-processing to clean up common OCR errors
                if page_text.strip():
                    # Remove excessive whitespace
                    page_text = ' '.join(page_text.split())
                    
                    # Optional: Apply common OCR error corrections here if needed
                    # page_text = self.apply_ocr_corrections(page_text)
                    
                    text += f"--- Page {i+1} ---\n{page_text.strip()}\n\n"
            
            logger.info(f"Enhanced OCR extraction completed. Extracted {len(text)} characters from {total_pages} pages")
            return text.strip()
            
        except Exception as e:
            logger.error(f"Failed to extract text with enhanced OCR from {pdf_path}: {e}")
            return ""
    
    def parse_and_save(self, pdf_path: str, output_dir: str = "test-parsed") -> Dict:
        """
        Parse PDF using enhanced OCR and save extracted text to the specified directory.
        Preserves the original PDF filename and includes comprehensive metadata.
        
        Args:
            pdf_path (str): Path to the PDF file
            output_dir (str): Directory to save parsed text files
            
        Returns:
            Dict: Parsing results with metadata
        """
        logger.info(f"Starting enhanced OCR text extraction for: {pdf_path}")
        
        if not os.path.exists(pdf_path):
            logger.error(f"PDF file not found: {pdf_path}")
            return {"error": "File not found", "success": False}
        
        # Create output directory
        os.makedirs(output_dir, exist_ok=True)
        
        # Get original filename without extension (preserving special characters)
        original_filename = os.path.basename(pdf_path)
        filename_base = os.path.splitext(original_filename)[0]
        
        logger.info(f"Processing file: {original_filename}")
        logger.info(f"Base name for output: {filename_base}")
        
        # Extract text using enhanced OCR and save processed images
        extracted_text = self.extract_text_ocr(pdf_path, output_dir, filename_base)
        
        if not extracted_text or len(extracted_text.strip()) < 10:
            logger.warning(f"No meaningful text could be extracted from {pdf_path}")
            return {
                "pdf_path": pdf_path,
                "filename": original_filename,
                "filename_base": filename_base,
                "error": "No meaningful text extracted via enhanced OCR",
                "success": False
            }
        
        # Get file metadata
        file_stats = os.stat(pdf_path)
        processing_timestamp = datetime.datetime.now().isoformat()
        
        # Generate image file paths for documentation
        image_files = []
        try:
            # Convert PDF to get page count for image file listing
            from pdf2image import convert_from_path
            images = convert_from_path(pdf_path, dpi=150, poppler_path=POPPLER_PATH)  # Lower DPI for counting only
            total_pages = len(images)
            
            if total_pages == 1:
                image_files.extend([
                    f"{filename_base}_original.png",
                    f"{filename_base}_processed.png"
                ])
            else:
                for i in range(1, total_pages + 1):
                    image_files.extend([
                        f"{filename_base}_original_page_{i}.png",
                        f"{filename_base}_processed_page_{i}.png"
                    ])
        except Exception as e:
            logger.warning(f"Could not determine image file names: {e}")
        
        # Create comprehensive metadata header
        metadata_header = f"""=== DOCUMENT METADATA ===
<<<<<<< HEAD
        Original Filename: {original_filename}
        Original File Path: {pdf_path}
        File Size: {file_stats.st_size} bytes
        File Modified: {datetime.datetime.fromtimestamp(file_stats.st_mtime).isoformat()}
        Processing Timestamp: {processing_timestamp}
        Extraction Method: Enhanced OCR (Tesseract with Advanced Preprocessing)
        OCR Configuration: Multiple PSM modes with confidence-based selection
        Image Preprocessing: Gaussian blur, adaptive thresholding, morphological operations, sharpening, contrast/brightness enhancement
        Output Directory: {output_dir}
        Processed Images: Saved both original and processed images for each page
        Text Length: {len(extracted_text)} characters
        Parser Version: PDFTextParser v2.0 (Enhanced)
        === END METADATA ===

=======

        Original Filename: {original_filename}
        Original File Path: {pdf_path}
        File Size: {file_stats.st_size} bytes
        File Modified: {datetime.datetime.fromtimestamp(file_stats.st_mtime).isoformat()}
        Processing Timestamp: {processing_timestamp}
        Extraction Method: Enhanced OCR (Tesseract with Advanced Preprocessing)
        OCR Configuration: Multiple PSM modes with confidence-based selection
        Image Preprocessing: Gaussian blur, adaptive thresholding, morphological operations, sharpening, contrast/brightness enhancement
        Output Directory: {output_dir}
        Processed Images: Saved both original and processed images for each page
        Text Length: {len(extracted_text)} characters
        Parser Version: PDFTextParser v2.0 (Enhanced)
        === END METADATA ===

>>>>>>> 3a181423
        === EXTRACTED TEXT CONTENT ===
        """
        
        # Combine metadata header with extracted text
        final_content = metadata_header + extracted_text + "\n\n=== END DOCUMENT ==="
        
        # Save the extracted text with original filename and metadata
        text_file_path = os.path.join(output_dir, f"{filename_base}.txt")
        try:
            with open(text_file_path, 'w', encoding='utf-8') as f:
                f.write(final_content)
            logger.info(f"Saved extracted text with metadata to: {text_file_path}")
        except Exception as e:
            logger.error(f"Failed to save text file: {e}")
            return {
                "pdf_path": pdf_path,
                "filename": original_filename,
                "error": f"Failed to save text file: {e}",
                "success": False
            }
        
        # Save extraction method info (enhanced)
        info_file_path = os.path.join(output_dir, f"{filename_base}_info.txt")
        try:
            with open(info_file_path, 'w', encoding='utf-8') as f:
                f.write(f"=== PROCESSING INFORMATION ===\n")
                f.write(f"Original PDF: {pdf_path}\n")
                f.write(f"Original filename: {original_filename}\n")
                f.write(f"File size: {file_stats.st_size} bytes\n")
                f.write(f"File modified: {datetime.datetime.fromtimestamp(file_stats.st_mtime).isoformat()}\n")
                f.write(f"Processing timestamp: {processing_timestamp}\n")
                f.write(f"Extraction method: Enhanced OCR (Tesseract)\n")
                f.write(f"Image preprocessing: Advanced multi-step preprocessing pipeline\n")
                f.write(f"OCR configurations: Multiple PSM modes with confidence scoring\n")
                f.write(f"Text length: {len(extracted_text)} characters\n")
                f.write(f"Processing: Optimized for poor quality handwritten scanned documents\n")
                f.write(f"Features: Gaussian blur, adaptive thresholding, morphological operations, sharpening, contrast enhancement\n")
                f.write(f"Parser version: PDFTextParser v2.0 (Enhanced)\n")
                f.write(f"Output file: {text_file_path}\n")
                f.write(f"Processed images: Both original and processed images saved for each page\n")
                if image_files:
                    f.write(f"Image files saved: {', '.join(image_files)}\n")
            logger.info(f"Saved processing info to: {info_file_path}")
        except Exception as e:
            logger.warning(f"Failed to save info file: {e}")
        
        result = {
            "pdf_path": pdf_path,
            "filename": original_filename,
            "filename_base": filename_base,
            "text_file": text_file_path,
            "info_file": info_file_path,
            "image_files": image_files,
            "extraction_method": "Enhanced OCR",
            "text_length": len(extracted_text),
            "file_size": file_stats.st_size,
            "processing_timestamp": processing_timestamp,
            "success": True
        }
        
        logger.info(f"Successfully processed {original_filename}")
        logger.info(f"Text file: {text_file_path}")
        logger.info(f"Text length: {len(extracted_text)} characters")
        if image_files:
            logger.info(f"Processed images saved: {len(image_files)} files (original + processed for each page)")
            logger.info(f"Image files: {', '.join(image_files[:4])}{'...' if len(image_files) > 4 else ''}")
        
        return result


def parse_multiple_pdfs(pdf_directory: str, output_dir: str = "test-parsed") -> List[Dict]:
    """
    Parse multiple PDF files using enhanced OCR and save their text content.
    Preserves original PDF filenames.
    
    Args:
        pdf_directory (str): Directory containing PDF files
        output_dir (str): Directory to save parsed text files
        
    Returns:
        List[Dict]: Results for each processed PDF
    """
    parser = PDFTextParser()
    results = []
    
    if not os.path.exists(pdf_directory):
        logger.error(f"Directory not found: {pdf_directory}")
        return results
    
    # Find all PDF files
    pdf_files = [f for f in os.listdir(pdf_directory) if f.lower().endswith('.pdf')]
    
    if not pdf_files:
        logger.warning(f"No PDF files found in {pdf_directory}")
        return results
    
    logger.info(f"Found {len(pdf_files)} PDF files to process with enhanced OCR")
    logger.info("Note: Processing scanned documents with advanced preprocessing - this may take additional time but should provide better results")
    
    for i, pdf_file in enumerate(pdf_files, 1):
        pdf_path = os.path.join(pdf_directory, pdf_file)
        logger.info(f"\n=== Processing {i}/{len(pdf_files)}: {pdf_file} ===")
        
        try:
            result = parser.parse_and_save(pdf_path, output_dir)
            results.append(result)
            
            if result.get("success"):
                logger.info(f"✅ Successfully processed: {pdf_file}")
            else:
                logger.warning(f"⚠️ Failed to process: {pdf_file} - {result.get('error', 'Unknown error')}")
                
        except Exception as e:
            logger.error(f"❌ Error processing {pdf_file}: {e}")
            results.append({
                "pdf_path": pdf_path,
                "filename": pdf_file,
                "error": str(e),
                "success": False
            })
    
    # Summary
    successful = sum(1 for r in results if r.get("success"))
    failed = len(results) - successful
    
    logger.info(f"\n=== Enhanced OCR Processing Summary ===")
    logger.info(f"Total files: {len(pdf_files)}")
    logger.info(f"Successfully processed: {successful}")
    logger.info(f"Failed: {failed}")
    logger.info(f"Enhancement features: Advanced image preprocessing, multiple OCR configurations, confidence-based selection")
    logger.info(f"Output: Text files, processing info, and processed images (original + processed) saved to {output_dir}")
    
    return results<|MERGE_RESOLUTION|>--- conflicted
+++ resolved
@@ -282,7 +282,7 @@
         
         # Create comprehensive metadata header
         metadata_header = f"""=== DOCUMENT METADATA ===
-<<<<<<< HEAD
+
         Original Filename: {original_filename}
         Original File Path: {pdf_path}
         File Size: {file_stats.st_size} bytes
@@ -297,23 +297,6 @@
         Parser Version: PDFTextParser v2.0 (Enhanced)
         === END METADATA ===
 
-=======
-
-        Original Filename: {original_filename}
-        Original File Path: {pdf_path}
-        File Size: {file_stats.st_size} bytes
-        File Modified: {datetime.datetime.fromtimestamp(file_stats.st_mtime).isoformat()}
-        Processing Timestamp: {processing_timestamp}
-        Extraction Method: Enhanced OCR (Tesseract with Advanced Preprocessing)
-        OCR Configuration: Multiple PSM modes with confidence-based selection
-        Image Preprocessing: Gaussian blur, adaptive thresholding, morphological operations, sharpening, contrast/brightness enhancement
-        Output Directory: {output_dir}
-        Processed Images: Saved both original and processed images for each page
-        Text Length: {len(extracted_text)} characters
-        Parser Version: PDFTextParser v2.0 (Enhanced)
-        === END METADATA ===
-
->>>>>>> 3a181423
         === EXTRACTED TEXT CONTENT ===
         """
         
